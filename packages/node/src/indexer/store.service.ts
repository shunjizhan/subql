// Copyright 2020-2021 OnFinality Limited authors & contributors
// SPDX-License-Identifier: Apache-2.0

import assert from 'assert';
import { Injectable } from '@nestjs/common';
import { hexToU8a, u8aToBuffer } from '@polkadot/util';
import { GraphQLModelsRelationsEnums } from '@subql/common/graphql/types';
import { Entity, Store } from '@subql/types';
<<<<<<< HEAD
import { camelCase, flatten, upperFirst } from 'lodash';
import {
  DataTypes,
  Model,
  QueryTypes,
  Sequelize,
  Transaction,
  Utils,
} from 'sequelize';
=======
import { camelCase, flatten, upperFirst, isEqual } from 'lodash';
import { QueryTypes, Sequelize, Transaction, Utils } from 'sequelize';
>>>>>>> 0be714d1
import { NodeConfig } from '../configure/NodeConfig';
import { modelsTypeToModelAttributes } from '../utils/graphql';
import { getLogger } from '../utils/logger';
import { camelCaseObjectKey } from '../utils/object';
import {
  commentConstraintQuery,
  createUniqueIndexQuery,
  getFkConstraint,
  smartTags,
} from '../utils/sync-helper';
import { MetadataFactory, MetadataRepo } from './entities/Metadata.entity';
import { PoiFactory, PoiRepo, ProofOfIndex } from './entities/Poi.entity';
import { PoiService } from './poi.service';
import { StoreOperations } from './StoreOperations';
import { OperationType } from './types';
const logger = getLogger('store');
const NULL_MERKEL_ROOT = hexToU8a('0x00');

interface IndexField {
  entityName: string;
  fieldName: string;
  isUnique: boolean;
  type: string;
}

@Injectable()
export class StoreService {
  private tx?: Transaction;
  private modelIndexedFields: IndexField[];
  private schema: string;
  private modelsRelations: GraphQLModelsRelationsEnums;
  private poiRepo: PoiRepo;
  private metaDataRepo: MetadataRepo;
  private operationStack: StoreOperations;

  constructor(
    private sequelize: Sequelize,
    private config: NodeConfig,
    private poiService: PoiService,
  ) {}

  async init(
    modelsRelations: GraphQLModelsRelationsEnums,
    schema: string,
  ): Promise<void> {
    this.schema = schema;
    this.modelsRelations = modelsRelations;
    try {
      await this.syncSchema(this.schema);
    } catch (e) {
      logger.error(e, `Having a problem when syncing schema`);
      process.exit(1);
    }
    try {
      this.modelIndexedFields = await this.getAllIndexFields(this.schema);
    } catch (e) {
      logger.error(e, `Having a problem when get indexed fields`);
      process.exit(1);
    }
  }

  async syncSchema(schema: string): Promise<void> {
    const enumTypeMap = new Map<string, string>();

    let i = 0;
    for (const e of this.modelsRelations.enums) {
      // We shouldn't set the typename to e.name because it could potentially create SQL injection,
      // using a replacement at the type name location doesn't work.
      const enumTypeName = `${schema}_custom_enum_${i}`;

      const [results] = await this.sequelize.query(
        `select e.enumlabel as enum_value
         from pg_type t 
         join pg_enum e on t.oid = e.enumtypid
         where t.typname = ?;`,
        { replacements: [enumTypeName] },
      );

      if (results.length === 0) {
        await this.sequelize.query(
          `CREATE TYPE ${enumTypeName} as ENUM (${e.values
            .map(() => '?')
            .join(',')});`,
          {
            replacements: e.values,
          },
        );
      } else {
        const currentValues = results.map((v: any) => v.enum_value);
        // Assert the existing enum is same

        // Make it a function to not execute potentially big joins unless needed
        if (!isEqual(e.values, currentValues)) {
          throw new Error(
            `\n * Can't modify enum "${
              e.name
            }" between runs: \n * Before: [${currentValues.join(
              `,`,
            )}] \n * After : [${e.values.join(
              ',',
            )}] \n * You must rerun the project to do such a change`,
          );
        }
      }

      const comment = `@enum\\n@enumName ${e.name}${
        e.description ? `\\n ${e.description}` : ''
      }`;

      await this.sequelize.query(`COMMENT ON TYPE ${enumTypeName} IS E?`, {
        replacements: [comment],
      });
      enumTypeMap.set(e.name, enumTypeName);

      i++;
    }
    for (const model of this.modelsRelations.models) {
      const attributes = modelsTypeToModelAttributes(model, enumTypeMap);
      const indexes = model.indexes.map(({ fields, unique, using }) => ({
        fields: fields.map((field) => Utils.underscoredIf(field, true)),
        unique,
        using,
      }));
      if (indexes.length > this.config.indexCountLimit) {
        throw new Error(`too many indexes on entity ${model.name}`);
      }
      this.sequelize.define(model.name, attributes, {
        underscored: true,
        comment: model.description,
        freezeTableName: false,
        createdAt: this.config.timestampField,
        updatedAt: this.config.timestampField,
        schema,
        indexes,
      });
    }
    const extraQueries = [];
    for (const relation of this.modelsRelations.relations) {
      const model = this.sequelize.model(relation.from);
      const relatedModel = this.sequelize.model(relation.to);
      switch (relation.type) {
        case 'belongsTo': {
          model.belongsTo(relatedModel, { foreignKey: relation.foreignKey });
          break;
        }
        case 'hasOne': {
          const rel = model.hasOne(relatedModel, {
            foreignKey: relation.foreignKey,
          });
          const fkConstraint = getFkConstraint(
            rel.target.tableName,
            rel.foreignKey,
          );
          const tags = smartTags({
            singleForeignFieldName: relation.fieldName,
          });
          extraQueries.push(
            commentConstraintQuery(
              `${schema}.${rel.target.tableName}`,
              fkConstraint,
              tags,
            ),
            createUniqueIndexQuery(
              schema,
              relatedModel.tableName,
              relation.foreignKey,
            ),
          );
          break;
        }
        case 'hasMany': {
          const rel = model.hasMany(relatedModel, {
            foreignKey: relation.foreignKey,
          });
          const fkConstraint = getFkConstraint(
            rel.target.tableName,
            rel.foreignKey,
          );
          const tags = smartTags({
            foreignFieldName: relation.fieldName,
          });
          extraQueries.push(
            commentConstraintQuery(
              `${schema}.${rel.target.tableName}`,
              fkConstraint,
              tags,
            ),
          );

          break;
        }
        default:
          throw new Error('Relation type is not supported');
      }
    }
    if (this.config.proofOfIndex) {
      this.poiRepo = PoiFactory(this.sequelize, schema);
    }
    this.metaDataRepo = MetadataFactory(this.sequelize, schema);

    await this.sequelize.sync();
    for (const query of extraQueries) {
      await this.sequelize.query(query);
    }
  }

  setTransaction(tx: Transaction) {
    this.tx = tx;
    tx.afterCommit(() => (this.tx = undefined));
    if (this.config.proofOfIndex) {
      this.operationStack = new StoreOperations(this.modelsRelations.models);
    }
  }

  async setMetadata(
    key: string,
    value: string | number | boolean,
  ): Promise<void> {
    assert(this.metaDataRepo, `model _metadata does not exist`);
    await this.metaDataRepo.upsert({ key, value });
  }

  async setPoi(tx: Transaction, blockPoi: ProofOfIndex): Promise<void> {
    assert(this.poiRepo, `model _poi does not exist`);
    blockPoi.chainBlockHash = u8aToBuffer(blockPoi.chainBlockHash);
    blockPoi.hash = u8aToBuffer(blockPoi.hash);
    blockPoi.parentHash = u8aToBuffer(blockPoi.parentHash);
    await this.poiRepo.upsert(blockPoi, { transaction: tx });
  }

  getOperationMerkleRoot(): Uint8Array {
    this.operationStack.makeOperationMerkleTree();
    const merkelRoot = this.operationStack.getOperationMerkleRoot();
    if (merkelRoot === null) {
      return NULL_MERKEL_ROOT;
    }
    return merkelRoot;
  }

  private async getAllIndexFields(schema: string) {
    const fields: IndexField[][] = [];
    for (const entity of this.modelsRelations.models) {
      const model = this.sequelize.model(entity.name);
      const tableFields = await this.packEntityFields(
        schema,
        entity.name,
        model.tableName,
      );
      fields.push(tableFields);
    }
    return flatten(fields);
  }

  private async packEntityFields(
    schema: string,
    entity: string,
    table: string,
  ): Promise<IndexField[]> {
    const rows = await this.sequelize.query(
      `select
    '${entity}' as entity_name,
    a.attname as field_name,
    idx.indisunique as is_unique,
    am.amname as type
from
    pg_index idx
    JOIN pg_class cls ON cls.oid=idx.indexrelid
    JOIN pg_class tab ON tab.oid=idx.indrelid
    JOIN pg_am am ON am.oid=cls.relam,
    pg_namespace n,
    pg_attribute a
where
  n.nspname = '${schema}'
  and tab.relname = '${table}'
  and a.attrelid = tab.oid
  and a.attnum = ANY(idx.indkey)
  and not idx.indisprimary
group by
    n.nspname,
    a.attname,
    tab.relname,
    idx.indisunique,
    am.amname`,
      {
        type: QueryTypes.SELECT,
      },
    );
    return rows.map((result) => camelCaseObjectKey(result)) as IndexField[];
  }

  getStore(): Store {
    return {
      get: async (entity: string, id: string): Promise<Entity | undefined> => {
        const model = this.sequelize.model(entity);
        assert(model, `model ${entity} not exists`);
        const record = await model.findOne({
          where: { id },
          transaction: this.tx,
        });
        return record?.toJSON() as Entity;
      },
      getByField: async (
        entity: string,
        field: string,
        value,
      ): Promise<Entity[] | undefined> => {
        const model = this.sequelize.model(entity);
        assert(model, `model ${entity} not exists`);
        const indexed =
          this.modelIndexedFields.findIndex(
            (indexField) =>
              upperFirst(camelCase(indexField.entityName)) === entity &&
              camelCase(indexField.fieldName) === field,
          ) > -1;
        assert(
          indexed,
          `to query by field ${field}, an index must be created on model ${entity}`,
        );
        const records = await model.findAll({
          where: { [field]: value },
          transaction: this.tx,
          limit: this.config.queryLimit,
        });
        return records.map((record) => record.toJSON() as Entity);
      },
      getOneByField: async (
        entity: string,
        field: string,
        value,
      ): Promise<Entity | undefined> => {
        const model = this.sequelize.model(entity);
        assert(model, `model ${entity} not exists`);
        const indexed =
          this.modelIndexedFields.findIndex(
            (indexField) =>
              upperFirst(camelCase(indexField.entityName)) === entity &&
              camelCase(indexField.fieldName) === field &&
              indexField.isUnique,
          ) > -1;
        assert(
          indexed,
          `to query by field ${field}, an unique index must be created on model ${entity}`,
        );
        const record = await model.findOne({
          where: { [field]: value },
          transaction: this.tx,
        });
        return record?.toJSON() as Entity;
      },
      set: async (entity: string, _id: string, data: Entity): Promise<void> => {
        const model = this.sequelize.model(entity);
        assert(model, `model ${entity} not exists`);
        await model.upsert(data, { transaction: this.tx });
        if (this.config.proofOfIndex) {
          this.operationStack.put(OperationType.Set, entity, data);
        }
      },
      remove: async (entity: string, id: string): Promise<void> => {
        const model = this.sequelize.model(entity);
        assert(model, `model ${entity} not exists`);
        await model.destroy({ where: { id }, transaction: this.tx });
        if (this.config.proofOfIndex) {
          this.operationStack.put(OperationType.Remove, entity, id);
        }
      },
    };
  }
}<|MERGE_RESOLUTION|>--- conflicted
+++ resolved
@@ -6,20 +6,8 @@
 import { hexToU8a, u8aToBuffer } from '@polkadot/util';
 import { GraphQLModelsRelationsEnums } from '@subql/common/graphql/types';
 import { Entity, Store } from '@subql/types';
-<<<<<<< HEAD
-import { camelCase, flatten, upperFirst } from 'lodash';
-import {
-  DataTypes,
-  Model,
-  QueryTypes,
-  Sequelize,
-  Transaction,
-  Utils,
-} from 'sequelize';
-=======
 import { camelCase, flatten, upperFirst, isEqual } from 'lodash';
 import { QueryTypes, Sequelize, Transaction, Utils } from 'sequelize';
->>>>>>> 0be714d1
 import { NodeConfig } from '../configure/NodeConfig';
 import { modelsTypeToModelAttributes } from '../utils/graphql';
 import { getLogger } from '../utils/logger';
